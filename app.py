--- conflicted
+++ resolved
@@ -12,12 +12,7 @@
 
 from config import Config
 from database import create_tables
-<<<<<<< HEAD
-from pathlib import Path
-from flask_wtf import CSRFProtect
-=======
 
->>>>>>> ddd2c40b
 # API & Web Blueprints
 from routes.user_routes import user_routes
 from routes.admin_routes import admin_routes
@@ -28,10 +23,7 @@
 dev_env = BASE_DIR / "dev.env"
 env = BASE_DIR / ".env"
 
-<<<<<<< HEAD
-=======
 # load the correct .env
->>>>>>> ddd2c40b
 if dev_env.is_file():
     load_dotenv(dev_env, override=True)
 else:
