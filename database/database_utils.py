import pymysql
import pymysql.cursors
from config import Config

# Centralized DB Connection
def connect_to_db():
    # Ensure all required config values are present and not None
    if not all([
        Config.MYSQL_HOST,
        Config.MYSQL_USER,
        Config.MYSQL_PASSWORD is not None,  # Password can be empty string but not None
        Config.MYSQL_DB
    ]):
        raise ValueError("Database configuration is incomplete. Please check your config settings.")

    return pymysql.connect(
        host=Config.MYSQL_HOST,
        user=Config.MYSQL_USER,
        password=Config.MYSQL_PASSWORD or "",  # Use empty string if password is None
        db=Config.MYSQL_DB,
        cursorclass=pymysql.cursors.DictCursor,
        autocommit=False,
        charset='utf8mb4',
        connect_timeout=60,
        read_timeout=30,
        write_timeout=30
    )

# Table Creation
def create_tables():
    conn = None
    try:
        conn = connect_to_db()
        with conn.cursor(pymysql.cursors.DictCursor) as cursor:
            # ─── users ──────────────────────────────────────────────────────────────
            cursor.execute("""
            CREATE TABLE IF NOT EXISTS users (
                id INT AUTO_INCREMENT PRIMARY KEY,
                fullname    VARCHAR(50)            NOT NULL,
                phone       VARCHAR(20)            NOT NULL,
                password    TEXT                   NOT NULL,
                email       TEXT,
                ip_address  VARCHAR(20),
                deactivated_at  DATETIME            NULL,
                scheduled_deletion_at  DATETIME     NULL,
                UNIQUE KEY unique_user (fullname, phone)
            )
            """)

            # ─── payment ────────────────────────────────────────────────────────────
            cursor.execute("""
            CREATE TABLE IF NOT EXISTS payment (
                id           INT           PRIMARY KEY,
                food         BOOLEAN       NOT NULL,
                special_food BOOLEAN       NOT NULL,
                reduce_fee   INT           DEFAULT 0,
                due_months   INT           NOT NULL,
                FOREIGN KEY (id) REFERENCES users(id)
            )
            """)

            # ─── transactions ───────────────────────────────────────────────────────
            cursor.execute("""
            CREATE TABLE IF NOT EXISTS transactions (
                transaction_id INT NOT NULL AUTO_INCREMENT PRIMARY KEY,
                id             INT NOT NULL,
                type           ENUM('fees','donations') NOT NULL,
                month          VARCHAR(50),
                amount         INT    NOT NULL,
                date           DATETIME NOT NULL,
                updated_at     TIMESTAMP 
                                 NOT NULL 
                                 DEFAULT CURRENT_TIMESTAMP 
                                 ON UPDATE CURRENT_TIMESTAMP,
                FOREIGN KEY (id) REFERENCES users(id)
            )
            """)

            # ─── verifications ─────────────────────────────────────────────────────
            cursor.execute("""
            CREATE TABLE IF NOT EXISTS verifications (
                verification_id   INT   NOT NULL AUTO_INCREMENT PRIMARY KEY,
                created_at  TIMESTAMP  NOT NULL DEFAULT CURRENT_TIMESTAMP,
                phone       VARCHAR(20) NOT NULL,
                code        INT,
                ip_address  VARCHAR(20)
            )
            """)

<<<<<<< HEAD
        # ─── verifications ─────────────────────────────────────────────────────
        cursor.execute("""
        CREATE TABLE IF NOT EXISTS verifications (
            verification_id   INT   NOT NULL AUTO_INCREMENT PRIMARY KEY,
            created_at  TIMESTAMP  NOT NULL DEFAULT CURRENT_TIMESTAMP,
            phone       VARCHAR(20) NOT NULL,
            code        INT,
            ip_address  VARCHAR(20)
        )
        """)
=======
            # ─── people & verify_people ────────────────────────────────────────────
            for table in ('people','verify_people'):
                cursor.execute(f"""
                CREATE TABLE IF NOT EXISTS `{table}` (
                    user_id            INT             NOT NULL AUTO_INCREMENT PRIMARY KEY,
                    member_id          INT,
                    id                 INT             UNIQUE,
                    student_id         INT,
                    name_en            VARCHAR(255)    NOT NULL,
                    name_bn            VARCHAR(255),
                    name_ar            VARCHAR(255),
                    date_of_birth      DATE,
                    birth_certificate  VARCHAR(100),
                    national_id        VARCHAR(100),
                    blood_group        VARCHAR(20),
                    gender             ENUM('Male','Female'),
                    title1             VARCHAR(255),
                    title2             VARCHAR(255),
                    source             VARCHAR(255),
                    present_address    TEXT,
                    address_en         TEXT,
                    address_bn         TEXT,
                    address_ar         TEXT,
                    permanent_address  TEXT,
                    father_or_spouse   VARCHAR(255),
                    father_en          VARCHAR(255),
                    father_bn          VARCHAR(255),
                    father_ar          VARCHAR(255),
                    mother_en          VARCHAR(255),
                    mother_bn          VARCHAR(255),
                    mother_ar          VARCHAR(255),
                    class              VARCHAR(100),
                    phone              VARCHAR(20)     NOT NULL,
                    guardian_number    TEXT,
                    available          BOOLEAN         DEFAULT 1,
                    degree             VARCHAR(50),
                    updated_at         DATETIME        NOT NULL
                                      DEFAULT CURRENT_TIMESTAMP
                                      ON UPDATE CURRENT_TIMESTAMP,
                    image_path         TEXT,
                    acc_type           ENUM(
                                          'admins','students','teachers',
                                          'staffs','others','badri_members',
                                          'donors'
                                        ),
                    is_donor            BOOLEAN         DEFAULT 0,
                    is_badri_member     BOOLEAN         DEFAULT 0,
                    is_foundation_member BOOLEAN        DEFAULT 0,
                    UNIQUE KEY unique_person (name_en, phone),
                    FOREIGN KEY (id) REFERENCES users(id)
                )
                """)
>>>>>>> e321b50e

            # ─── routine ────────────────────────────────────────────────────────────
            cursor.execute("""
            CREATE TABLE IF NOT EXISTS routine (
                routine_id   INT    NOT NULL AUTO_INCREMENT PRIMARY KEY,
                updated_at   TIMESTAMP 
                              NOT NULL 
                              DEFAULT CURRENT_TIMESTAMP 
                              ON UPDATE CURRENT_TIMESTAMP,
                gender       ENUM('male','female') NOT NULL,
                class_group  VARCHAR(20)            NOT NULL,
                class_level  VARCHAR(30)            NOT NULL,
                weekday      ENUM(
                                'saturday','sunday','monday','tuesday',
                                'wednesday','thursday','friday'
                             ) NOT NULL,
                subject_en   VARCHAR(100),
                subject_bn   VARCHAR(100),
                subject_ar   VARCHAR(100),
                name_en      VARCHAR(100),
                name_bn      VARCHAR(100),
                name_ar      VARCHAR(100),
                serial       INT                   NOT NULL
            )
            """)

            # ─── book ───────────────────────────────────────────────────────────────
            cursor.execute("""
            CREATE TABLE IF NOT EXISTS book (
                book_id INT AUTO_INCREMENT PRIMARY KEY,
                name_en VARCHAR(50),
                name_bn VARCHAR(50),
                name_ar VARCHAR(50),
                class   VARCHAR(50)
            )
            """)

            # ─── logs ───────────────────────────────────────────────────────────────
            cursor.execute("""
            CREATE TABLE IF NOT EXISTS logs (
                log_id     INT       NOT NULL AUTO_INCREMENT PRIMARY KEY,
                created_at TIMESTAMP NOT NULL DEFAULT CURRENT_TIMESTAMP,
                action     VARCHAR(100),
                phone      VARCHAR(20),
                message    TEXT
            )
            """)

            # ─── exam ───────────────────────────────────────────────────────────────
            cursor.execute("""
            CREATE TABLE IF NOT EXISTS exam (
                exam_id         INT          NOT NULL AUTO_INCREMENT PRIMARY KEY,
                created_at      TIMESTAMP    NOT NULL DEFAULT CURRENT_TIMESTAMP
                                    ON UPDATE CURRENT_TIMESTAMP,
                book_en         VARCHAR(50)  NOT NULL,
                book_bn         VARCHAR(50)  NOT NULL,
                book_ar         VARCHAR(50)  NOT NULL,
                class           VARCHAR(50)  NOT NULL,
                gender          ENUM('male','female') NOT NULL,
                start_time      TIMESTAMP    NOT NULL,
                end_time        TIMESTAMP    NOT NULL,
                sec_start_time  TIMESTAMP,
                sec_end_time    TIMESTAMP,
                date            DATE         NOT NULL,
                weekday         ENUM(
                                  'saturday','sunday','monday','tuesday',
                                  'wednesday','thursday','friday'
                                ) NOT NULL
            )
            """)

            # ─── event(s) ──────────────────────────────────────────────────────────
            cursor.execute("""
            CREATE TABLE IF NOT EXISTS events (
                event_id     INT       AUTO_INCREMENT PRIMARY KEY,
                created_at   TIMESTAMP NOT NULL DEFAULT CURRENT_TIMESTAMP
                                ON UPDATE CURRENT_TIMESTAMP,
<<<<<<< HEAD
            book_en         VARCHAR(50)  NOT NULL,
            book_bn         VARCHAR(50)  NOT NULL,
            book_ar         VARCHAR(50)  NOT NULL,
            class           VARCHAR(50)  NOT NULL,
            gender          ENUM('male','female') NOT NULL,
            start_time      TIMESTAMP    NOT NULL,
            end_time        TIMESTAMP    NOT NULL,
            sec_start_time  TIMESTAMP,
            sec_end_time    TIMESTAMP,
            date            DATE         NOT NULL,
            weekday         ENUM(
                              'saturday','sunday','monday','tuesday',
                              'wednesday','thursday','friday'
                            ) NOT NULL
        )
        """)

        # ─── event(s) ──────────────────────────────────────────────────────────
        cursor.execute("""
        CREATE TABLE IF NOT EXISTS events (
            event_id     INT       AUTO_INCREMENT PRIMARY KEY,
            created_at   TIMESTAMP NOT NULL DEFAULT CURRENT_TIMESTAMP
                            ON UPDATE CURRENT_TIMESTAMP,
            type         ENUM('event', 'function') NOT NULL,
            title        VARCHAR(50),
            time         TIMESTAMP NOT NULL,
            date         DATE      NOT NULL,
            function_url TEXT
        )
        """)
        # ─── interaction(s) ──────────────────────────────────────────────────────────
        cursor.execute("""
        CREATE TABLE IF NOT EXISTS interactions (
            device_id      TEXT NOT NULL,
            device_brand   TEXT,
            ip_address     TEXT NOT NULL,
            id             INT  NOT NULL,
            open_times     INT  NOT NULL DEFAULT 1
        )
        """)
        # ─── Block(s) ──────────────────────────────────────────────────────────
        cursor.execute("""
        CREATE TABLE IF NOT EXISTS blocklist (
            block_id            INT             AUTO_INCREMENT PRIMARY KEY,
            basic_info          VARCHAR(50)     NOT NULL,
            additional_info    TEXT,
            need_check          BOOLEAN         NOT NULL   DEFAULT 1,
            created_at          TIMESTAMP       NOT NULL DEFAULT CURRENT_TIMESTAMP,
            updated_at          TIMESTAMP       NOT NULL DEFAULT CURRENT_TIMESTAMP
                                            ON UPDATE CURRENT_TIMESTAMP
        )
        """)
=======
                type         ENUM('event', 'function') NOT NULL,
                title        VARCHAR(50),
                time         TIMESTAMP NOT NULL,
                date         DATE      NOT NULL,
                function_url TEXT
            )
            """)
            # ─── interaction(s) ──────────────────────────────────────────────────────────
            cursor.execute("""
            CREATE TABLE IF NOT EXISTS interactions (
                device_id      TEXT NOT NULL,
                device_brand   TEXT,
                ip_address     TEXT NOT NULL,
                id             INT  NOT NULL,
                open_times     INT  NOT NULL DEFAULT 1
            )
            """)
            # ─── Block(s) ──────────────────────────────────────────────────────────
            cursor.execute("""
            CREATE TABLE IF NOT EXISTS blocklist (
                block_id            INT             AUTO_INCREMENT PRIMARY KEY,
                basic_info          VARCHAR(50)     NOT NULL,
                additional_info    TEXT,
                need_check          BOOLEAN         NOT NULL   DEFAULT 1
            )
            """)
>>>>>>> e321b50e

            conn.commit()
            print("All database tables created successfully")
    except Exception as e:
        if conn:
            conn.rollback()
        print(f"Database table creation failed: {e}")
        raise
    finally:
        if conn:
            conn.close()<|MERGE_RESOLUTION|>--- conflicted
+++ resolved
@@ -47,14 +47,95 @@
             )
             """)
 
-            # ─── payment ────────────────────────────────────────────────────────────
-            cursor.execute("""
-            CREATE TABLE IF NOT EXISTS payment (
-                id           INT           PRIMARY KEY,
-                food         BOOLEAN       NOT NULL,
-                special_food BOOLEAN       NOT NULL,
-                reduce_fee   INT           DEFAULT 0,
-                due_months   INT           NOT NULL,
+        # ─── payment ────────────────────────────────────────────────────────────
+        cursor.execute("""
+        CREATE TABLE IF NOT EXISTS payment (
+            id           INT           PRIMARY KEY,
+            food         BOOLEAN       NOT NULL,
+            special_food BOOLEAN       NOT NULL,
+            reduce_fee   INT           DEFAULT 0,
+            due_months   INT           NOT NULL,
+            FOREIGN KEY (id) REFERENCES users(id)
+        )
+        """)
+
+        # ─── transactions ───────────────────────────────────────────────────────
+        cursor.execute("""
+        CREATE TABLE IF NOT EXISTS transactions (
+            transaction_id INT NOT NULL AUTO_INCREMENT PRIMARY KEY,
+            id             INT NOT NULL,
+            type           ENUM('fees','donations') NOT NULL,
+            month          VARCHAR(50),
+            amount         INT    NOT NULL,
+            date           DATETIME NOT NULL,
+            updated_at     TIMESTAMP 
+                             NOT NULL 
+                             DEFAULT CURRENT_TIMESTAMP 
+                             ON UPDATE CURRENT_TIMESTAMP,
+            FOREIGN KEY (id) REFERENCES users(id)
+        )
+        """)
+
+        # ─── verifications ─────────────────────────────────────────────────────
+        cursor.execute("""
+        CREATE TABLE IF NOT EXISTS verifications (
+            verification_id   INT   NOT NULL AUTO_INCREMENT PRIMARY KEY,
+            created_at  TIMESTAMP  NOT NULL DEFAULT CURRENT_TIMESTAMP,
+            phone       VARCHAR(20) NOT NULL,
+            code        INT,
+            ip_address  VARCHAR(20)
+        )
+        """)
+
+        # ─── people & verify_people ────────────────────────────────────────────
+        for table in ('people','verify_people'):
+            cursor.execute(f"""
+            CREATE TABLE IF NOT EXISTS `{table}` (
+                user_id            INT             NOT NULL AUTO_INCREMENT PRIMARY KEY,
+                member_id          INT,
+                id                 INT             UNIQUE,
+                student_id         INT,
+                name_en            VARCHAR(255)    NOT NULL,
+                name_bn            VARCHAR(255),
+                name_ar            VARCHAR(255),
+                date_of_birth      DATE,
+                birth_certificate  VARCHAR(100),
+                national_id        VARCHAR(100),
+                blood_group        VARCHAR(20),
+                gender             ENUM('Male','Female'),
+                title1             VARCHAR(255),
+                title2             VARCHAR(255),
+                source             VARCHAR(255),
+                present_address    TEXT,
+                address_en         TEXT,
+                address_bn         TEXT,
+                address_ar         TEXT,
+                permanent_address  TEXT,
+                father_or_spouse   VARCHAR(255),
+                father_en          VARCHAR(255),
+                father_bn          VARCHAR(255),
+                father_ar          VARCHAR(255),
+                mother_en          VARCHAR(255),
+                mother_bn          VARCHAR(255),
+                mother_ar          VARCHAR(255),
+                class              VARCHAR(100),
+                phone              VARCHAR(20)     NOT NULL,
+                guardian_number    TEXT,
+                available          BOOLEAN         DEFAULT 1,
+                degree             VARCHAR(50),
+                updated_at         DATETIME        NOT NULL
+                                  DEFAULT CURRENT_TIMESTAMP
+                                  ON UPDATE CURRENT_TIMESTAMP,
+                image_path         TEXT,
+                acc_type           ENUM(
+                                      'admins','students','teachers',
+                                      'staffs','others','badri_members',
+                                      'donors'
+                                    ),
+                is_donor            BOOLEAN         DEFAULT 0,
+                is_badri_member     BOOLEAN         DEFAULT 0,
+                is_foundation_member BOOLEAN        DEFAULT 0,
+                UNIQUE KEY unique_person (name_en, phone),
                 FOREIGN KEY (id) REFERENCES users(id)
             )
             """)
@@ -87,18 +168,6 @@
             )
             """)
 
-<<<<<<< HEAD
-        # ─── verifications ─────────────────────────────────────────────────────
-        cursor.execute("""
-        CREATE TABLE IF NOT EXISTS verifications (
-            verification_id   INT   NOT NULL AUTO_INCREMENT PRIMARY KEY,
-            created_at  TIMESTAMP  NOT NULL DEFAULT CURRENT_TIMESTAMP,
-            phone       VARCHAR(20) NOT NULL,
-            code        INT,
-            ip_address  VARCHAR(20)
-        )
-        """)
-=======
             # ─── people & verify_people ────────────────────────────────────────────
             for table in ('people','verify_people'):
                 cursor.execute(f"""
@@ -151,7 +220,6 @@
                     FOREIGN KEY (id) REFERENCES users(id)
                 )
                 """)
->>>>>>> e321b50e
 
             # ─── routine ────────────────────────────────────────────────────────────
             cursor.execute("""
@@ -229,23 +297,32 @@
                 event_id     INT       AUTO_INCREMENT PRIMARY KEY,
                 created_at   TIMESTAMP NOT NULL DEFAULT CURRENT_TIMESTAMP
                                 ON UPDATE CURRENT_TIMESTAMP,
-<<<<<<< HEAD
-            book_en         VARCHAR(50)  NOT NULL,
-            book_bn         VARCHAR(50)  NOT NULL,
-            book_ar         VARCHAR(50)  NOT NULL,
-            class           VARCHAR(50)  NOT NULL,
-            gender          ENUM('male','female') NOT NULL,
-            start_time      TIMESTAMP    NOT NULL,
-            end_time        TIMESTAMP    NOT NULL,
-            sec_start_time  TIMESTAMP,
-            sec_end_time    TIMESTAMP,
-            date            DATE         NOT NULL,
-            weekday         ENUM(
-                              'saturday','sunday','monday','tuesday',
-                              'wednesday','thursday','friday'
-                            ) NOT NULL
-        )
-        """)
+                type         ENUM('event', 'function') NOT NULL,
+                title        VARCHAR(50),
+                time         TIMESTAMP NOT NULL,
+                date         DATE      NOT NULL,
+                function_url TEXT
+            )
+            """)
+            # ─── interaction(s) ──────────────────────────────────────────────────────────
+            cursor.execute("""
+            CREATE TABLE IF NOT EXISTS interactions (
+                device_id      TEXT NOT NULL,
+                device_brand   TEXT,
+                ip_address     TEXT NOT NULL,
+                id             INT  NOT NULL,
+                open_times     INT  NOT NULL DEFAULT 1
+            )
+            """)
+            # ─── Block(s) ──────────────────────────────────────────────────────────
+            cursor.execute("""
+            CREATE TABLE IF NOT EXISTS blocklist (
+                block_id            INT             AUTO_INCREMENT PRIMARY KEY,
+                basic_info          VARCHAR(50)     NOT NULL,
+                additional_info    TEXT,
+                need_check          BOOLEAN         NOT NULL   DEFAULT 1
+            )
+            """)
 
         # ─── event(s) ──────────────────────────────────────────────────────────
         cursor.execute("""
@@ -282,37 +359,9 @@
                                             ON UPDATE CURRENT_TIMESTAMP
         )
         """)
-=======
-                type         ENUM('event', 'function') NOT NULL,
-                title        VARCHAR(50),
-                time         TIMESTAMP NOT NULL,
-                date         DATE      NOT NULL,
-                function_url TEXT
-            )
-            """)
-            # ─── interaction(s) ──────────────────────────────────────────────────────────
-            cursor.execute("""
-            CREATE TABLE IF NOT EXISTS interactions (
-                device_id      TEXT NOT NULL,
-                device_brand   TEXT,
-                ip_address     TEXT NOT NULL,
-                id             INT  NOT NULL,
-                open_times     INT  NOT NULL DEFAULT 1
-            )
-            """)
-            # ─── Block(s) ──────────────────────────────────────────────────────────
-            cursor.execute("""
-            CREATE TABLE IF NOT EXISTS blocklist (
-                block_id            INT             AUTO_INCREMENT PRIMARY KEY,
-                basic_info          VARCHAR(50)     NOT NULL,
-                additional_info    TEXT,
-                need_check          BOOLEAN         NOT NULL   DEFAULT 1
-            )
-            """)
->>>>>>> e321b50e
-
-            conn.commit()
-            print("All database tables created successfully")
+
+        conn.commit()
+        print("All database tables created successfully")
     except Exception as e:
         if conn:
             conn.rollback()
