--- conflicted
+++ resolved
@@ -439,11 +439,7 @@
     lang = data.get("language") or data.get("Language") or "en"
 
     if Maintenace == True:
-<<<<<<< HEAD
-        return jsonify({"action": "maintenance", "message": Maintenace_mssg}), 503
-=======
-        return jsonify({"message": t("maintenance_message", lang, msg=Maintenace_mssg)}), 503
->>>>>>> 266f019b
+        return jsonify({"action": "maintenance", "message": t("maintenance_message", lang, msg=Maintenace_mssg)}), 503
     
     device_id = data.get("device_id")
     device_brand = data.get("device_brand")
@@ -497,15 +493,11 @@
 
     for c in checks:
         if checks[c] is None:
-<<<<<<< HEAD
             log_event("account_check_missing_field", phone, f"Field {c} is missing")
-            return jsonify({"action": "logout", "message": LOGOUT_MSG}), 400
-=======
-            return jsonify({"message": t("session_invalidated", lang)}), 400
+            return jsonify({"action": "logout", "message": t("session_invalidated", lang)}), 400
 
     if not phone and not fullname:
         return jsonify({"message": t("session_invalidated", lang)}), 400
->>>>>>> 266f019b
 
     conn = connect_to_db()
     try:
@@ -521,20 +513,12 @@
 
         if not record:
             log_event("account_check_not_found", phone or user_id, "No matching user")
-<<<<<<< HEAD
-            return jsonify({"action": "logout", "message": LOGOUT_MSG}), 401
-=======
-            return jsonify({"message": t("session_invalidated", lang)}), 401
->>>>>>> 266f019b
+            return jsonify({"action": "logout", "message": t("session_invalidated", lang)}), 401
 
         # Check deactivation
         if record.get("deactivated_at"):
             log_event("account_check_deactivated", record["id"], "Account deactivated")
-<<<<<<< HEAD
-            return jsonify({"action": "deactivate", "message": DEACTIVATE_MSG}), 401
-=======
-            return jsonify({"message": t("session_invalidated", lang)}), 401
->>>>>>> 266f019b
+            return jsonify({"action": "deactivate", "message": t("session_invalidated", lang)}), 401
 
         # Compare fields
         for col, provided in checks.items():
@@ -546,7 +530,6 @@
                 try:
                     provided_date = dt.fromisoformat(provided).date()
                 except Exception:
-<<<<<<< HEAD
                     log_event("account_check_bad_date", record["id"], f"Bad date: {provided}")
                     return jsonify({"action": "logout", "message": LOGOUT_MSG}), 401
                 if db_val:
@@ -557,20 +540,11 @@
                 # cast both to strings for comparison
                 if str(provided).strip() != str(db_val).strip():
                     log_event("account_check_mismatch", record["id"], f"Mismatch: {col}: {provided} != {db_val}, so {fullname} logged out")
-                    return jsonify({"action": "logout", "message": LOGOUT_MSG}), 401
-=======
-                    log_event("account_check_bad_date", record["id"], provided)
-                    return jsonify({"message": t("session_invalidated", lang)}), 401
+                    return jsonify({"action": "logout", "message": t("session_invalidated", lang)}), 401
                 if db_val:
                     if db_val.date() != provided_date:
                         log_event("account_check_mismatch", record["id"], f"{col}: {provided_date} != {db_val}")
                         return jsonify({"message": t("session_invalidated", lang)}), 401
-            else:
-                # cast both to strings for comparison
-                if str(provided).strip() != str(db_val).strip():
-                    log_event("account_check_mismatch", record["id"], f"{col}: {provided} != {db_val}")
-                    return jsonify({"message": t("session_invalidated", lang)}), 401
->>>>>>> 266f019b
 
         cursor.execute("SELECT open_times FROM interactions WHERE id = %s", (user_id))
         result = cursor.fetchall()
