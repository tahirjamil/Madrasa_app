{% extends "admin/base.html" %}
{% block title %}Add Member{% endblock %}

{% block content %}
<div class="container">
  <h2 class="mb-4">Add New Member</h2>
<<<<<<< HEAD
  <form method="POST" enctype="multipart/form-data" class="row g-3">
    <input type="hidden" name="csrf_token" value="{{ csrf_token() }}">
=======
  <form id="add-member-form"
        method="POST"
        enctype="multipart/form-data"
        class="row g-3">

>>>>>>> ddd2c40b
    <!-- Name Fields -->
    <div class="col-md-4">
      <label class="form-label">Name (English)*</label>
      <input id="name_en" type="text"
             name="name_en"
             class="form-control"
             required>
    </div>
    <div class="col-md-4">
      <label class="form-label">Name (Bengali)</label>
      <input type="text" name="name_bn" class="form-control">
    </div>
    <div class="col-md-4">
      <label class="form-label">Name (Arabic)</label>
      <input type="text" name="name_ar" class="form-control">
    </div>

    <!-- Identifiers -->
    <div class="col-md-3">
      <label class="form-label">Member ID</label>
      <input type="text" name="member_id" class="form-control">
    </div>
    <div class="col-md-3">
      <label class="form-label">Student ID</label>
      <input type="text" name="student_id" class="form-control">
    </div>
    <div class="col-md-6">
      <label class="form-label">Phone* <small class="text-muted">(+8801…)</small></label>
      <input id="phone" type="tel"
             name="phone"
             class="form-control"
             placeholder="+8801XXXXXXXXX"
             required>
      <div id="phone-feedback" class="form-text"></div>
    </div>

    <!-- Personal Details -->
    <div class="col-md-4">
      <label class="form-label">Date of Birth</label>
      <input type="date" name="date_of_birth" class="form-control">
    </div>
    <div class="col-md-4">
      <label class="form-label">National ID</label>
      <input type="text" name="national_id" class="form-control">
    </div>
    <div class="col-md-4">
      <label class="form-label">Blood Group</label>
      <select name="blood_group" class="form-select">
        <option value="">-- Select --</option>
        {% for bg in ['A+','A-','B+','B-','AB+','AB-','O+','O-'] %}
        <option value="{{ bg }}">{{ bg }}</option>
        {% endfor %}
      </select>
    </div>
    <div class="col-md-4">
      <label class="form-label">Gender</label>
      <select name="gender" class="form-select">
        <option value="">-- Select --</option>
        {% for g in ['Male','Female'] %}
        <option value="{{ g }}">{{ g }}</option>
        {% endfor %}
      </select>
    </div>

    <!-- Academic & Titles -->
    <div class="col-md-4">
      <label class="form-label">Degree</label>
      <input type="text" name="degree" class="form-control">
    </div>
    <div class="col-md-4">
      <label class="form-label">Title 1</label>
      <input type="text" name="title1" class="form-control">
    </div>
    <div class="col-md-4">
      <label class="form-label">Source</label>
      <input type="text" name="source" class="form-control">
    </div>

    <!-- Addresses -->
    <div class="col-12">
      <label class="form-label">Present Address</label>
      <textarea name="present_address" class="form-control" rows="2"></textarea>
    </div>
    <div class="col-12">
      <label class="form-label">Present Address (Bengali)</label>
      <textarea name="address_bn" class="form-control" rows="2"></textarea>
    </div>
    <div class="col-12">
      <label class="form-label">Present Address (Arabic)</label>
      <textarea name="address_ar" class="form-control" rows="2"></textarea>
    </div>
    <div class="col-12">
      <label class="form-label">Permanent Address</label>
      <textarea name="permanent_address" class="form-control" rows="2"></textarea>
    </div>

    <!-- Family & Contact -->
    <div class="col-md-6">
      <label class="form-label">Father or Spouse</label>
      <input type="text" name="father_or_spouse" class="form-control">
    </div>
    <div class="col-md-6">
      <label class="form-label">Email</label>
      <input type="email" name="mail" class="form-control">
    </div>
    <div class="col-md-4">
      <label class="form-label">Father Name (EN)</label>
      <input type="text" name="father_en" class="form-control">
    </div>
    <div class="col-md-4">
      <label class="form-label">Father Name (BN)</label>
      <input type="text" name="father_bn" class="form-control">
    </div>
    <div class="col-md-4">
      <label class="form-label">Father Name (AR)</label>
      <input type="text" name="father_ar" class="form-control">
    </div>
    <div class="col-md-4">
      <label class="form-label">Mother Name (EN)</label>
      <input type="text" name="mother_en" class="form-control">
    </div>
    <div class="col-md-4">
      <label class="form-label">Mother Name (BN)</label>
      <input type="text" name="mother_bn" class="form-control">
    </div>
    <div class="col-md-4">
      <label class="form-label">Mother Name (AR)</label>
      <input type="text" name="mother_ar" class="form-control">
    </div>

    <!-- Account & Image -->
    <div class="col-md-6">
      <label class="form-label">Account Type*</label>
      <select id="acc_type" name="acc_type" class="form-select" required>
        <option value="">-- Select --</option>
        {% for t in types %}
        <option value="{{ t }}">{{ t.replace('_',' ')|title }}</option>
        {% endfor %}
      </select>
    </div>
    <div class="col-md-6">
      <label class="form-label">Upload Image</label>
      <input id="image-input" type="file"
             name="image"
             accept="image/*"
             class="form-control">
      <div class="mt-2">
        <img id="preview" src="" alt="Preview"
             style="max-width: 150px; display: none;">
      </div>
    </div>

    <div class="col-12 mt-3">
      <button id="submit-btn" type="submit"
              class="btn btn-success"
              disabled>
        Submit
      </button>
      <a href="{{ url_for('admin_routes.members') }}"
         class="btn btn-secondary ms-2">
        Cancel
      </a>
    </div>
  </form>
</div>

<script>
// Enable submit only when required fields are non-empty
const nameEl   = document.getElementById('name_en');
const phoneEl  = document.getElementById('phone');
const typeEl   = document.getElementById('acc_type');
const submitBtn= document.getElementById('submit-btn');

function checkFormValid() {
  submitBtn.disabled = !(
    nameEl.value.trim() &&
    phoneEl.value.trim() &&
    typeEl.value.trim()
  );
}
[nameEl, phoneEl, typeEl].forEach(el =>
  el.addEventListener('input', checkFormValid)
);

// Phone validation hint
const phoneFeedback = document.getElementById('phone-feedback');
phoneEl.addEventListener('input', () => {
  const pattern = /^\+8801[3-9]\d{8}$/;
  if (!phoneEl.value) {
    phoneFeedback.textContent = '';
    phoneEl.classList.remove('is-invalid','is-valid');
  } else if (pattern.test(phoneEl.value)) {
    phoneFeedback.textContent = 'Looks good!';
    phoneEl.classList.add('is-valid');
    phoneEl.classList.remove('is-invalid');
  } else {
    phoneFeedback.textContent = 'Use +8801XXXXXXXXX';
    phoneEl.classList.add('is-invalid');
    phoneEl.classList.remove('is-valid');
  }
  checkFormValid();
});

// Image preview
const imgInput = document.getElementById('image-input');
const preview  = document.getElementById('preview');
imgInput.addEventListener('change', () => {
  const file = imgInput.files[0];
  if (!file) return preview.style.display = 'none';
  const url = URL.createObjectURL(file);
  preview.src = url;
  preview.style.display = 'block';
});
</script>
{% endblock %}<|MERGE_RESOLUTION|>--- conflicted
+++ resolved
@@ -4,16 +4,11 @@
 {% block content %}
 <div class="container">
   <h2 class="mb-4">Add New Member</h2>
-<<<<<<< HEAD
-  <form method="POST" enctype="multipart/form-data" class="row g-3">
-    <input type="hidden" name="csrf_token" value="{{ csrf_token() }}">
-=======
   <form id="add-member-form"
         method="POST"
         enctype="multipart/form-data"
         class="row g-3">
 
->>>>>>> ddd2c40b
     <!-- Name Fields -->
     <div class="col-md-4">
       <label class="form-label">Name (English)*</label>
