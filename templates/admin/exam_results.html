--- conflicted
+++ resolved
@@ -19,33 +19,6 @@
 
   <!-- Upload Form -->
   <form action="{{ url_for('admin_routes.exam_results') }}" method="POST"
-<<<<<<< HEAD
-        enctype="multipart/form-data" class="mb-5">
-        <input type="hidden" name="csrf_token" value="{{ csrf_token() }}">
-    <div class="row g-2 align-items-center">
-      <div class="col-md-2">
-        <input type="file" name="file" required class="form-control">
-      </div>
-      <div class="col-md-2">
-        <input type="date" name="exam_date" required class="form-control">
-      </div>
-      <div class="col-md-2">
-        <input type="text" name="exam_type" placeholder="Exam Type" required
-               class="form-control">
-      </div>
-      <div class="col-md-2">
-        <input type="text" name="exam_class" placeholder="Class" required
-               class="form-control">
-      </div>
-      <div class="col-md-2">
-        <input type="text" name="username" placeholder="Admin Username" required
-               class="form-control">
-      </div>
-      <div class="col-md-2">
-        <input type="password" name="password" placeholder="Admin Password" required
-               class="form-control">
-      </div>
-=======
         enctype="multipart/form-data" class="mb-4 row g-2 align-items-end">
     <div class="col-auto">
       <label class="form-label">File*</label>
@@ -74,7 +47,6 @@
     </div>
     <div class="col-auto">
       <button type="submit" class="btn btn-success">Add Result</button>
->>>>>>> ddd2c40b
     </div>
   </form>
 
