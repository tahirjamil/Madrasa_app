--- conflicted
+++ resolved
@@ -3,36 +3,6 @@
 <head>
   <meta charset="UTF-8">
   <title>Admin Login</title>
-<<<<<<< HEAD
-  <script src="https://www.google.com/recaptcha/api.js" async defer></script>
-  <link href="https://cdn.jsdelivr.net/npm/bootstrap@5.3.3/dist/css/bootstrap.min.css" rel="stylesheet">
-</head>
-<body class="d-flex justify-content-center align-items-center" style="height: 100vh; background: #f0f2f5;">
-  <form method="POST" action="{{ url_for('admin_routes.login') }}" class="p-4 rounded bg-white shadow" style="min-width: 300px;">
-    <h4 class="mb-3 text-center">Admin Login</h4>
-
-    <input type="hidden" name="csrf_token" value="{{ csrf_token() }}">
-
-    <div class="mb-3">
-      <input type="text" name="username" class="form-control" placeholder="Username" required>
-    </div>
-    <div class="mb-3">
-      <input type="password" name="password" class="form-control" placeholder="Password" required>
-    </div>
-
-    {% if show_captcha %}
-      <div class="mb-3">
-        <div class="g-recaptcha" data-sitekey="{{ site_key }}"></div>
-      </div>
-    {% endif %}
-
-    {% if error %}
-      <div class="text-danger mb-3">{{ error }}</div>
-    {% endif %}
-
-    <button type="submit" class="btn btn-primary w-100">Login</button>
-  </form>
-=======
   <meta name="viewport" content="width=device-width, initial-scale=1.0">
   <link
     href="https://cdn.jsdelivr.net/npm/bootstrap@5.3.3/dist/css/bootstrap.min.css"
@@ -111,6 +81,5 @@
       updateButton();
     })();
   </script>
->>>>>>> ddd2c40b
 </body>
 </html>