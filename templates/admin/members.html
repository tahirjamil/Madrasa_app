{% extends "admin/base.html" %}
{% block title %}Members & Verification{% endblock %}

{% block content %}
<div class="container">
  <div class="d-flex justify-content-between align-items-center mb-4">
    <h2>Members</h2>
    <a href="{{ url_for('admin_routes.add_member') }}" class="btn btn-primary">Add Member</a>
  </div>

  <!-- Account Type Selector -->
  <form method="get" class="mb-3">
    <label for="acc_type" class="form-label">Select Account Type:</label>
    <select id="acc_type" name="type"
            class="form-select w-auto d-inline"
            onchange="this.form.submit()">
      {% for t in types %}
        <option value="{{ t }}" {% if t == selected_type %}selected{% endif %}>
          {{ t.replace('_',' ')|title }}
        </option>
      {% endfor %}
    </select>
  </form>

  <!-- Client-side Search -->
  <div class="mb-4">
    <input id="member-search" type="text"
           class="form-control w-50"
           placeholder="Search members…">
  </div>

  <!-- Members Table for Selected Type -->
  {% if members %}
    <div class="table-responsive mb-5">
      <table id="member-table" class="table table-sm table-bordered">
        <thead class="table-dark">
          <tr>
            {% for col in members[0].keys() %}
            <th>{{ col.replace('_',' ')|title }}</th>
            {% endfor %}
          </tr>
        </thead>
        <tbody>
          {% for m in members %}
          <tr>
            {% for val in m.values() %}
            <td>{{ val }}</td>
            {% endfor %}
          </tr>
          {% endfor %}
        </tbody>
      </table>
    </div>
  {% else %}
    <p class="text-muted">No members for “{{ selected_type|replace('_',' ')|title }}”.</p>
  {% endif %}

  <h2 class="mb-3">Pending Verifications</h2>

  <!-- Client-side Search for Pending -->
  <div class="mb-4">
    <input id="pending-search" type="text"
           class="form-control w-50"
           placeholder="Search pending verifications…">
  </div>

  {% if pending %}
    <div class="table-responsive">
      <table id="pending-table" class="table table-sm table-bordered">
        <thead class="table-dark">
          <tr>
            {% for col in pending[0].keys() %}
            <th>{{ col.replace('_',' ')|title }}</th>
            {% endfor %}
            <th>Action</th>
          </tr>
        </thead>
        <tbody>
          {% for p in pending %}
<<<<<<< HEAD
            <tr>
              {% for val in p.values() %}
                <td>{{ val }}</td>
              {% endfor %}
              <td>
                <form method="post" action="{{ url_for('admin_routes.verify_member', verify_people_id=p.user_id) }}">
                  <input type="hidden" name="csrf_token" value="{{ csrf_token() }}">
                  <button type="submit" class="btn btn-sm btn-success">Verify</button>
                </form>
              </td>
            </tr>
=======
          <tr>
            {% for val in p.values() %}
            <td>{{ val }}</td>
            {% endfor %}
            <td>
              <form method="post"
                    action="{{ url_for('admin_routes.verify_member', verify_people_id=p.user_id) }}"
                    class="verify-form d-inline">
                <button type="submit" class="btn btn-sm btn-success">
                  Verify
                </button>
              </form>
            </td>
          </tr>
>>>>>>> ddd2c40b
          {% endfor %}
        </tbody>
      </table>
    </div>
  {% else %}
    <p class="text-muted">No pending verifications.</p>
  {% endif %}
</div>

<!-- Bootstrap JS -->
<script src="https://cdn.jsdelivr.net/npm/bootstrap@5.3.3/dist/js/bootstrap.bundle.min.js"></script>

<script>
document.addEventListener('DOMContentLoaded', () => {
  // Utility to filter rows in a table
  function makeFilter(searchInputId, tableId) {
    const input = document.getElementById(searchInputId);
    const table = document.getElementById(tableId);
    const rows  = Array.from(table.tBodies[0].rows);

    input.addEventListener('input', () => {
      const term = input.value.trim().toLowerCase();
      rows.forEach(row => {
        const text = row.textContent.toLowerCase();
        row.style.display = text.includes(term) ? '' : 'none';
      });
    });
  }

  // Set up live search on both tables
  makeFilter('member-search', 'member-table');
  makeFilter('pending-search', 'pending-table');

  // Confirmation prompt before verifying
  document.querySelectorAll('.verify-form').forEach(form => {
    form.addEventListener('submit', e => {
      if (!confirm('Are you sure you want to verify this member?')) {
        e.preventDefault();
      }
    });
  });
});
</script>
{% endblock %}<|MERGE_RESOLUTION|>--- conflicted
+++ resolved
@@ -77,19 +77,6 @@
         </thead>
         <tbody>
           {% for p in pending %}
-<<<<<<< HEAD
-            <tr>
-              {% for val in p.values() %}
-                <td>{{ val }}</td>
-              {% endfor %}
-              <td>
-                <form method="post" action="{{ url_for('admin_routes.verify_member', verify_people_id=p.user_id) }}">
-                  <input type="hidden" name="csrf_token" value="{{ csrf_token() }}">
-                  <button type="submit" class="btn btn-sm btn-success">Verify</button>
-                </form>
-              </td>
-            </tr>
-=======
           <tr>
             {% for val in p.values() %}
             <td>{{ val }}</td>
@@ -104,7 +91,6 @@
               </form>
             </td>
           </tr>
->>>>>>> ddd2c40b
           {% endfor %}
         </tbody>
       </table>
